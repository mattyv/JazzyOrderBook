#pragma once

#include <cassert>
#include <jazzy/traits.hpp>

#include <unordered_map>
#include <vector>

namespace jazzy {

template <typename TickType, typename OrderType, size_t Depth = 64>
requires tick<TickType> && order<OrderType>
class order_book
{
    using order_type = OrderType;
    using tick_type = TickType;
    using base_type = TickType;
    using id_type = order_id_type<order_type>;
    using volume_type = order_volume_type<order_type>;

    struct level
    {
        volume_type volume{};
    };

    using bid_storage = std::vector<level>;
    using ask_storage = std::vector<level>;
    using order_storage = std::unordered_map<id_type, order_type>;

public:
    using value_type = OrderType;
    using size_type = size_t;

<<<<<<< HEAD
    order_book(tick_type bid_base_value, tick_type ask_base_value)
        : bid_base_value_{std::move(bid_base_value)}
        , ask_base_value_{std::move(ask_base_value)}
=======
    order_book(tick_type bid_base_val, tick_type ask_base_val)
        : bid_base_value_{std::move(bid_base_val)}
        , ask_base_value_{std::move(ask_base_val)}
>>>>>>> 8b2c5abe
    {
        bids_.resize(Depth);
        asks_.resize(Depth);
        orders_.reserve(Depth);
    }

    template <typename U>
    requires order<U> && std::same_as<order_type, std::decay_t<U>>
    void insert_bid(tick_type tick_value, U&& order)
    {
        auto [it, succ] = orders_.try_emplace(order_id_getter(order), order);

        assert(succ);

        size_t index = tick_to_index<true>(tick_value);
        bids_[index].volume += order_volume_getter(order);
    }

    template <typename U>
    requires order<U> && std::same_as<order_type, std::decay_t<U>>
    void insert_ask(tick_type tick_value, U&& order)
    {
        auto [it, succ] = orders_.try_emplace(order_id_getter(order), order);

        assert(succ);

        size_t index = tick_to_index<false>(tick_value);
        asks_[index].volume += order_volume_getter(order);
    }

    template <typename U>
    requires order<U> && std::same_as<order_type, std::decay_t<U>>
    void update_bid(tick_type tick_value, U&& order)
    {
        auto it = orders_.find(order_id_getter(order));

        assert(it != orders_.end());

        size_t index = tick_to_index<true>(tick_value);

        auto original_volume = order_volume_getter(it->second);
        auto supplied_volume = order_volume_getter(order);

        order_volume_setter(it->second, supplied_volume);

        auto volume_delta = supplied_volume - original_volume;

        bids_[index].volume += volume_delta;
    }

    template <typename U>
    requires order<U> && std::same_as<order_type, std::decay_t<U>>
    void update_ask(tick_type tick_value, U&& order)
    {
        auto it = orders_.find(order_id_getter(order));

        assert(it != orders_.end());

        size_t index = tick_to_index<false>(tick_value);

        auto original_volume = order_volume_getter(it->second);
        auto supplied_volume = order_volume_getter(order);

        order_volume_setter(it->second, supplied_volume);

        auto volume_delta = supplied_volume - original_volume;

        asks_[index].volume += volume_delta;
    }

    template <typename U>
    requires order<U> && std::same_as<order_type, std::decay_t<U>>
    void remove_bid(tick_type tick_value, U&& order)
    {
        auto it = orders_.find(order_id_getter(order));

        auto original_volume = order_volume_getter(it->second);

        assert(it != orders_.end());
        orders_.erase(it);

        size_t index = tick_to_index<true>(tick_value);
        bids_[index].volume -= original_volume;
    }

    template <typename U>
    requires order<U> && std::same_as<order_type, std::decay_t<U>>
    void remove_ask(tick_type tick_value, U&& order)
    {
        auto it = orders_.find(order_id_getter(order));

        auto original_volume = order_volume_getter(it->second);

        assert(it != orders_.end());
        orders_.erase(it);

        size_t index = tick_to_index<false>(tick_value);
        asks_[index].volume -= original_volume;
    }

    volume_type bid_volume_at_tick(tick_type tick_value)
    {
        size_t index = tick_to_index<true>(tick_value);
        return bids_[index].volume;
    }

    volume_type ask_volume_at_tick(tick_type tick_value)
    {
        size_t index = tick_to_index<false>(tick_value);
        return asks_[index].volume;
    }

    [[nodiscard]] volume_type bid_volume_at_level(size_type level) const
    {
        assert(level < Depth);

        // scanning from high to low
        // so level 0 is the highest bid
        // level 1 is the next highest bid, etc
        for (size_t start_ = Depth - 1; start_ > 0; --start_)
        {
            if (bids_[start_].volume != 0)
            {
                if (level == 0)
                    return bids_[start_].volume;
                --level;
            }
        }
        return 0;
    }

    [[nodiscard]] volume_type ask_volume_at_level(size_type level) const
    {
        assert(level < Depth);

        // scanning from low to high
        // so level 0 is the lowest ask
        // level 1 is the next lowest ask, etc
        for (size_t start_ = 0; start_ < Depth; ++start_)
        {
            if (asks_[start_].volume != 0)
            {
                if (level == 0)
                    return asks_[start_].volume;
                --level;
            }
        }
        return 0;
    }

    [[nodiscard]] size_type constexpr size() const noexcept { return Depth; }
    [[nodiscard]] tick_type bid_base_value() const noexcept { return bid_base_value_; }
    [[nodiscard]] tick_type ask_base_value() const noexcept { return ask_base_value_; }
<<<<<<< HEAD
    [[nodiscard]] size_type constexpr low() const noexcept { return 0; }
    [[nodiscard]] size_type constexpr high() const noexcept { return Depth - 1; }
=======
    [[nodiscard]] size_type low() const noexcept { return 0; }
    [[nodiscard]] size_type high() const noexcept { return Depth - 1; }

    // Legacy compatibility - returns bid base value
    [[nodiscard]] tick_type base() const noexcept { return bid_base_value_; }
>>>>>>> 8b2c5abe
private:
    template <bool is_bid>
    constexpr size_t tick_to_index(tick_type tick_value) const
    {
        if constexpr (is_bid)
        {
            int offset = static_cast<int>(bid_base_value_) - static_cast<int>(tick_value);
            assert(offset >= 0 && offset < static_cast<int>(Depth) && "Tick value out of range for bids");
            size_t index = (Depth - 1) - offset; // Start from high end for bids
            assert(index < Depth);
            return index;
        }
        else
        {
            int offset = static_cast<int>(tick_value) - static_cast<int>(ask_base_value_);
            assert(offset >= 0 && offset < static_cast<int>(Depth) && "Tick value out of range for asks");
            size_t index = offset; // Start from low end for asks
            assert(index < Depth);
            return index;
        }
    }
<<<<<<< HEAD
    tick_type bid_base_value_; // represents the highest possible value of the bids
    tick_type ask_base_value_; // represents the lowest possible value of the asks
=======
    tick_type bid_base_value_{}; // represents the highest possible value of the bids
    tick_type ask_base_value_{}; // represents the lowest possible value of the asks
>>>>>>> 8b2c5abe

    bid_storage bids_;
    ask_storage asks_;
    order_storage orders_;
};

} // namespace jazzy<|MERGE_RESOLUTION|>--- conflicted
+++ resolved
@@ -31,15 +31,9 @@
     using value_type = OrderType;
     using size_type = size_t;
 
-<<<<<<< HEAD
     order_book(tick_type bid_base_value, tick_type ask_base_value)
         : bid_base_value_{std::move(bid_base_value)}
         , ask_base_value_{std::move(ask_base_value)}
-=======
-    order_book(tick_type bid_base_val, tick_type ask_base_val)
-        : bid_base_value_{std::move(bid_base_val)}
-        , ask_base_value_{std::move(ask_base_val)}
->>>>>>> 8b2c5abe
     {
         bids_.resize(Depth);
         asks_.resize(Depth);
@@ -193,16 +187,11 @@
     [[nodiscard]] size_type constexpr size() const noexcept { return Depth; }
     [[nodiscard]] tick_type bid_base_value() const noexcept { return bid_base_value_; }
     [[nodiscard]] tick_type ask_base_value() const noexcept { return ask_base_value_; }
-<<<<<<< HEAD
     [[nodiscard]] size_type constexpr low() const noexcept { return 0; }
     [[nodiscard]] size_type constexpr high() const noexcept { return Depth - 1; }
-=======
-    [[nodiscard]] size_type low() const noexcept { return 0; }
-    [[nodiscard]] size_type high() const noexcept { return Depth - 1; }
 
     // Legacy compatibility - returns bid base value
     [[nodiscard]] tick_type base() const noexcept { return bid_base_value_; }
->>>>>>> 8b2c5abe
 private:
     template <bool is_bid>
     constexpr size_t tick_to_index(tick_type tick_value) const
@@ -224,13 +213,8 @@
             return index;
         }
     }
-<<<<<<< HEAD
-    tick_type bid_base_value_; // represents the highest possible value of the bids
-    tick_type ask_base_value_; // represents the lowest possible value of the asks
-=======
     tick_type bid_base_value_{}; // represents the highest possible value of the bids
     tick_type ask_base_value_{}; // represents the lowest possible value of the asks
->>>>>>> 8b2c5abe
 
     bid_storage bids_;
     ask_storage asks_;
