--- conflicted
+++ resolved
@@ -1,8 +1,7 @@
 #include <catch.hpp>
+#include <jazzy/order_book.hpp>
 #include <order.hpp>
-#include <jazzy/order_book.hpp>
 
-<<<<<<< HEAD
 namespace jazzy::tests {
 struct order
 {
@@ -17,9 +16,6 @@
 } // namespace jazzy::tests
 
 SCENARIO("order books can have bid orders added", "[orderbook]")
-=======
-SCENARIO("order books can have orders added", "[orderbook]")
->>>>>>> 7ab768c9
 {
     GIVEN("An empty order book")
     {
